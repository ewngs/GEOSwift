--- conflicted
+++ resolved
@@ -76,13 +76,8 @@
     let geometries = Geometry.fromGeoJSON(geoJSONURL),
     let italy = geometries[0] as? MultiPolygon
 {
-<<<<<<< HEAD
-    italy
-    
-=======
     italy 
 
->>>>>>> 8dc90f08
 //: ### Topological operations:
 //:
     italy.buffer(width: 1)
@@ -96,28 +91,17 @@
     italy.union(geometry2!)
     
 //: ### Predicates:
-<<<<<<< HEAD
-//:
-    italy.isDisjoint(geometry2!)
-=======
 //: 
     italy.disjoint(geometry2!)
->>>>>>> 8dc90f08
     italy.touches(geometry2!)
     italy.intersects(geometry2!)
     italy.crosses(geometry2!)
     italy.within(geometry2!)
     italy.contains(geometry2!)
     italy.overlaps(geometry2!)
-<<<<<<< HEAD
-    italy.equal(geometry2!)
-    italy.isRelated(geometry2!, pattern: "TF0")
-    
-=======
     italy.equals(geometry2!)
     italy.relate(geometry2!, pattern: "T*****FF*")
 
->>>>>>> 8dc90f08
 }
 //: [GEOS](http://trac.osgeo.org/geos/) stands for Geometry Engine - Open Source, and is a C++ library, ported from the [Java Topology Suite](http://sourceforge.net/projects/jts-topo-suite/). GEOS implements the OpenGIS [Simple Features for SQL](http://www.opengeospatial.org/standards/sfs) spatial predicate functions and spatial operators. GEOS, now an OSGeo project, was initially developed and maintained by [Refractions Research](http://www.refractions.net/) of Victoria, Canada.
 //:
