// !$*UTF8*$!
{
	archiveVersion = 1;
	classes = {
	};
	objectVersion = 46;
	objects = {

/* Begin PBXBuildFile section */
		7DF3A6F13BA744362BEF2CBF /* Pods.framework in Frameworks */ = {isa = PBXBuildFile; fileRef = 887537486B17EE0B1DC6F3A3 /* Pods.framework */; settings = {ATTRIBUTES = (Weak, ); }; };
		8623CFAE42B6C6303968777E /* Pods.framework in Frameworks */ = {isa = PBXBuildFile; fileRef = 887537486B17EE0B1DC6F3A3 /* Pods.framework */; settings = {ATTRIBUTES = (Weak, ); }; };
		CD20F1DD1B2830700045D8FD /* GEOSwift.framework in CopyFiles */ = {isa = PBXBuildFile; fileRef = CD2299841B10B506002C19AE /* GEOSwift.framework */; settings = {ATTRIBUTES = (CodeSignOnCopy, RemoveHeadersOnCopy, ); }; };
		CD20F1DF1B283F580045D8FD /* SpatialRelations.swift in Sources */ = {isa = PBXBuildFile; fileRef = CD20F1DE1B283F580045D8FD /* SpatialRelations.swift */; };
		CD20F1E11B2844210045D8FD /* Geometries.swift in Sources */ = {isa = PBXBuildFile; fileRef = CD20F1E01B2844210045D8FD /* Geometries.swift */; };
		CD22998F1B10B506002C19AE /* GEOSwift.framework in Frameworks */ = {isa = PBXBuildFile; fileRef = CD2299841B10B506002C19AE /* GEOSwift.framework */; };
		CD2299981B10B506002C19AE /* GEOSTests.swift in Sources */ = {isa = PBXBuildFile; fileRef = CD2299971B10B506002C19AE /* GEOSTests.swift */; };
		CD25D72F1B2732FE008B3FB3 /* GeoJSON.swift in Sources */ = {isa = PBXBuildFile; fileRef = CD25D7251B2732FE008B3FB3 /* GeoJSON.swift */; };
		CD25D7301B2732FE008B3FB3 /* GEOS.swift in Sources */ = {isa = PBXBuildFile; fileRef = CD25D7261B2732FE008B3FB3 /* GEOS.swift */; };
		CD25D7331B2732FE008B3FB3 /* GEOSwiftCallback.h in Headers */ = {isa = PBXBuildFile; fileRef = CD25D7291B2732FE008B3FB3 /* GEOSwiftCallback.h */; settings = {ATTRIBUTES = (Public, ); }; };
		CD25D7341B2732FE008B3FB3 /* GEOSwiftCallback.m in Sources */ = {isa = PBXBuildFile; fileRef = CD25D72A1B2732FE008B3FB3 /* GEOSwiftCallback.m */; };
		CD25D7361B2732FE008B3FB3 /* MapKit.swift in Sources */ = {isa = PBXBuildFile; fileRef = CD25D72C1B2732FE008B3FB3 /* MapKit.swift */; };
		CD25D7371B2732FE008B3FB3 /* QuickLook.swift in Sources */ = {isa = PBXBuildFile; fileRef = CD25D72D1B2732FE008B3FB3 /* QuickLook.swift */; };
		CD25D7381B2732FE008B3FB3 /* SpatialAnalysis.swift in Sources */ = {isa = PBXBuildFile; fileRef = CD25D72E1B2732FE008B3FB3 /* SpatialAnalysis.swift */; };
		CD25D73E1B27364E008B3FB3 /* GEOSwift.h in Headers */ = {isa = PBXBuildFile; fileRef = CD25D73D1B27364E008B3FB3 /* GEOSwift.h */; settings = {ATTRIBUTES = (Public, ); }; };
		CD2DE39E1B396FF400E7BCD4 /* feature.geojson in Resources */ = {isa = PBXBuildFile; fileRef = CDA09FFB1B3968B00092C6C6 /* feature.geojson */; };
		CD2DE39F1B39750200E7BCD4 /* multipolygon.geojson in Resources */ = {isa = PBXBuildFile; fileRef = CDB71B3B1B16210C0044B3DD /* multipolygon.geojson */; };
		CD2DE3A01B39750200E7BCD4 /* geometrycollection.geojson in Resources */ = {isa = PBXBuildFile; fileRef = CDB0A9D51B21A5FD00AB2F46 /* geometrycollection.geojson */; };
		CD2DE3A11B39750200E7BCD4 /* polygon.geojson in Resources */ = {isa = PBXBuildFile; fileRef = CD0C44321B20368600E7B24E /* polygon.geojson */; };
		CD2DE3A21B39750200E7BCD4 /* multipoint.geojson in Resources */ = {isa = PBXBuildFile; fileRef = CDB71B3D1B16459A0044B3DD /* multipoint.geojson */; };
		CD2DE3A31B39750200E7BCD4 /* featurecollection.geojson in Resources */ = {isa = PBXBuildFile; fileRef = CDB71B391B15FFEC0044B3DD /* featurecollection.geojson */; };
		CD2DE3A41B39750200E7BCD4 /* linestring.geojson in Resources */ = {isa = PBXBuildFile; fileRef = CDA09FFC1B3968B00092C6C6 /* linestring.geojson */; };
		CD2DE3A51B39750200E7BCD4 /* multilinestring.geojson in Resources */ = {isa = PBXBuildFile; fileRef = CDA09FFD1B3968B00092C6C6 /* multilinestring.geojson */; };
		CD2DE3A61B39750200E7BCD4 /* point.geojson in Resources */ = {isa = PBXBuildFile; fileRef = CDA09FFE1B3968B00092C6C6 /* point.geojson */; };
		CDB7EC051B287CE70055835C /* MapKitTests.swift in Sources */ = {isa = PBXBuildFile; fileRef = CDB7EC041B287CE70055835C /* MapKitTests.swift */; };
/* End PBXBuildFile section */

/* Begin PBXContainerItemProxy section */
		CD2299901B10B506002C19AE /* PBXContainerItemProxy */ = {
			isa = PBXContainerItemProxy;
			containerPortal = CD6533A91B0E0DFF00DE6D84 /* Project object */;
			proxyType = 1;
			remoteGlobalIDString = CD2299831B10B506002C19AE;
			remoteInfo = Humboldt;
		};
/* End PBXContainerItemProxy section */

/* Begin PBXCopyFilesBuildPhase section */
		CD20F1DC1B2830600045D8FD /* CopyFiles */ = {
			isa = PBXCopyFilesBuildPhase;
			buildActionMask = 2147483647;
			dstPath = "";
			dstSubfolderSpec = 10;
			files = (
				CD20F1DD1B2830700045D8FD /* GEOSwift.framework in CopyFiles */,
			);
			runOnlyForDeploymentPostprocessing = 0;
		};
/* End PBXCopyFilesBuildPhase section */

/* Begin PBXFileReference section */
		20502951D700E13BF0D03965 /* Pods.debug.xcconfig */ = {isa = PBXFileReference; includeInIndex = 1; lastKnownFileType = text.xcconfig; name = Pods.debug.xcconfig; path = "Pods/Target Support Files/Pods/Pods.debug.xcconfig"; sourceTree = "<group>"; };
		887537486B17EE0B1DC6F3A3 /* Pods.framework */ = {isa = PBXFileReference; explicitFileType = wrapper.framework; includeInIndex = 0; path = Pods.framework; sourceTree = BUILT_PRODUCTS_DIR; };
		CD0C44321B20368600E7B24E /* polygon.geojson */ = {isa = PBXFileReference; fileEncoding = 4; lastKnownFileType = text; path = polygon.geojson; sourceTree = "<group>"; };
		CD20F1DA1B282CC40045D8FD /* Pods.framework */ = {isa = PBXFileReference; lastKnownFileType = wrapper.framework; name = Pods.framework; path = "Pods/../build/Debug-iphoneos/Pods.framework"; sourceTree = "<group>"; };
		CD20F1DE1B283F580045D8FD /* SpatialRelations.swift */ = {isa = PBXFileReference; fileEncoding = 4; lastKnownFileType = sourcecode.swift; path = SpatialRelations.swift; sourceTree = "<group>"; };
		CD20F1E01B2844210045D8FD /* Geometries.swift */ = {isa = PBXFileReference; fileEncoding = 4; lastKnownFileType = sourcecode.swift; path = Geometries.swift; sourceTree = "<group>"; };
		CD2299841B10B506002C19AE /* GEOSwift.framework */ = {isa = PBXFileReference; explicitFileType = wrapper.framework; includeInIndex = 0; path = GEOSwift.framework; sourceTree = BUILT_PRODUCTS_DIR; };
		CD2299871B10B506002C19AE /* Info.plist */ = {isa = PBXFileReference; lastKnownFileType = text.plist; name = Info.plist; path = ../Humboldt.bak/Humboldt/Info.plist; sourceTree = "<group>"; };
		CD22998E1B10B506002C19AE /* GEOSwiftTests.xctest */ = {isa = PBXFileReference; explicitFileType = wrapper.cfbundle; includeInIndex = 0; path = GEOSwiftTests.xctest; sourceTree = BUILT_PRODUCTS_DIR; };
		CD2299961B10B506002C19AE /* Info.plist */ = {isa = PBXFileReference; lastKnownFileType = text.plist.xml; path = Info.plist; sourceTree = "<group>"; };
		CD2299971B10B506002C19AE /* GEOSTests.swift */ = {isa = PBXFileReference; lastKnownFileType = sourcecode.swift; path = GEOSTests.swift; sourceTree = "<group>"; };
		CD25D7251B2732FE008B3FB3 /* GeoJSON.swift */ = {isa = PBXFileReference; fileEncoding = 4; lastKnownFileType = sourcecode.swift; path = GeoJSON.swift; sourceTree = "<group>"; };
		CD25D7261B2732FE008B3FB3 /* GEOS.swift */ = {isa = PBXFileReference; fileEncoding = 4; lastKnownFileType = sourcecode.swift; path = GEOS.swift; sourceTree = "<group>"; };
		CD25D7271B2732FE008B3FB3 /* GEOSwift-Bridging-Header.h */ = {isa = PBXFileReference; fileEncoding = 4; lastKnownFileType = sourcecode.c.h; path = "GEOSwift-Bridging-Header.h"; sourceTree = "<group>"; };
		CD25D7291B2732FE008B3FB3 /* GEOSwiftCallback.h */ = {isa = PBXFileReference; fileEncoding = 4; lastKnownFileType = sourcecode.c.h; path = GEOSwiftCallback.h; sourceTree = "<group>"; };
		CD25D72A1B2732FE008B3FB3 /* GEOSwiftCallback.m */ = {isa = PBXFileReference; fileEncoding = 4; lastKnownFileType = sourcecode.c.objc; path = GEOSwiftCallback.m; sourceTree = "<group>"; };
		CD25D72C1B2732FE008B3FB3 /* MapKit.swift */ = {isa = PBXFileReference; fileEncoding = 4; lastKnownFileType = sourcecode.swift; path = MapKit.swift; sourceTree = "<group>"; };
		CD25D72D1B2732FE008B3FB3 /* QuickLook.swift */ = {isa = PBXFileReference; fileEncoding = 4; lastKnownFileType = sourcecode.swift; path = QuickLook.swift; sourceTree = "<group>"; };
		CD25D72E1B2732FE008B3FB3 /* SpatialAnalysis.swift */ = {isa = PBXFileReference; fileEncoding = 4; lastKnownFileType = sourcecode.swift; path = SpatialAnalysis.swift; sourceTree = "<group>"; };
		CD25D73D1B27364E008B3FB3 /* GEOSwift.h */ = {isa = PBXFileReference; fileEncoding = 4; lastKnownFileType = sourcecode.c.h; name = GEOSwift.h; path = GEOSwift/GEOSwift.h; sourceTree = SOURCE_ROOT; };
		CD669B001B10C0930091750F /* GEOSPlayground.playground */ = {isa = PBXFileReference; lastKnownFileType = file.playground; path = GEOSPlayground.playground; sourceTree = "<group>"; };
		CDA09FFB1B3968B00092C6C6 /* feature.geojson */ = {isa = PBXFileReference; fileEncoding = 4; lastKnownFileType = text; path = feature.geojson; sourceTree = "<group>"; };
		CDA09FFC1B3968B00092C6C6 /* linestring.geojson */ = {isa = PBXFileReference; fileEncoding = 4; lastKnownFileType = text; path = linestring.geojson; sourceTree = "<group>"; };
		CDA09FFD1B3968B00092C6C6 /* multilinestring.geojson */ = {isa = PBXFileReference; fileEncoding = 4; lastKnownFileType = text; path = multilinestring.geojson; sourceTree = "<group>"; };
		CDA09FFE1B3968B00092C6C6 /* point.geojson */ = {isa = PBXFileReference; fileEncoding = 4; lastKnownFileType = text; path = point.geojson; sourceTree = "<group>"; };
		CDB0A9D51B21A5FD00AB2F46 /* geometrycollection.geojson */ = {isa = PBXFileReference; fileEncoding = 4; lastKnownFileType = text; path = geometrycollection.geojson; sourceTree = "<group>"; };
		CDB71B391B15FFEC0044B3DD /* featurecollection.geojson */ = {isa = PBXFileReference; fileEncoding = 4; lastKnownFileType = text; path = featurecollection.geojson; sourceTree = "<group>"; };
		CDB71B3B1B16210C0044B3DD /* multipolygon.geojson */ = {isa = PBXFileReference; fileEncoding = 4; lastKnownFileType = text; path = multipolygon.geojson; sourceTree = "<group>"; };
		CDB71B3D1B16459A0044B3DD /* multipoint.geojson */ = {isa = PBXFileReference; fileEncoding = 4; lastKnownFileType = text; path = multipoint.geojson; sourceTree = "<group>"; };
		CDB7EC041B287CE70055835C /* MapKitTests.swift */ = {isa = PBXFileReference; fileEncoding = 4; lastKnownFileType = sourcecode.swift; path = MapKitTests.swift; sourceTree = "<group>"; };
		F11A4EEE11BBEA6574C3B06D /* Pods.release.xcconfig */ = {isa = PBXFileReference; includeInIndex = 1; lastKnownFileType = text.xcconfig; name = Pods.release.xcconfig; path = "Pods/Target Support Files/Pods/Pods.release.xcconfig"; sourceTree = "<group>"; };
/* End PBXFileReference section */

/* Begin PBXFrameworksBuildPhase section */
		36BA490CD3061F30F02CD17A /* Frameworks */ = {
			isa = PBXFrameworksBuildPhase;
			buildActionMask = 2147483647;
			files = (
				8623CFAE42B6C6303968777E /* Pods.framework in Frameworks */,
			);
			runOnlyForDeploymentPostprocessing = 0;
		};
		CD22998B1B10B506002C19AE /* Frameworks */ = {
			isa = PBXFrameworksBuildPhase;
			buildActionMask = 2147483647;
			files = (
				CD22998F1B10B506002C19AE /* GEOSwift.framework in Frameworks */,
				7DF3A6F13BA744362BEF2CBF /* Pods.framework in Frameworks */,
			);
			runOnlyForDeploymentPostprocessing = 0;
		};
/* End PBXFrameworksBuildPhase section */

/* Begin PBXGroup section */
		4169D4F8A87EC62AFC3BE28A /* Pods */ = {
			isa = PBXGroup;
			children = (
				20502951D700E13BF0D03965 /* Pods.debug.xcconfig */,
				F11A4EEE11BBEA6574C3B06D /* Pods.release.xcconfig */,
			);
			name = Pods;
			sourceTree = "<group>";
		};
		CD2299851B10B506002C19AE /* GEOSwift */ = {
			isa = PBXGroup;
			children = (
				CD25D73D1B27364E008B3FB3 /* GEOSwift.h */,
				CD25D7241B2732FE008B3FB3 /* Source */,
				CD2299861B10B506002C19AE /* Supporting Files */,
			);
			name = GEOSwift;
			path = Humboldt;
			sourceTree = "<group>";
		};
		CD2299861B10B506002C19AE /* Supporting Files */ = {
			isa = PBXGroup;
			children = (
				CD2299871B10B506002C19AE /* Info.plist */,
			);
			name = "Supporting Files";
			sourceTree = "<group>";
		};
		CD2299941B10B506002C19AE /* GEOSwiftTests */ = {
			isa = PBXGroup;
			children = (
				CD2299971B10B506002C19AE /* GEOSTests.swift */,
				CDB7EC041B287CE70055835C /* MapKitTests.swift */,
				CDB71B3B1B16210C0044B3DD /* multipolygon.geojson */,
				CDB0A9D51B21A5FD00AB2F46 /* geometrycollection.geojson */,
				CD0C44321B20368600E7B24E /* polygon.geojson */,
				CDB71B3D1B16459A0044B3DD /* multipoint.geojson */,
				CDB71B391B15FFEC0044B3DD /* featurecollection.geojson */,
				CDA09FFB1B3968B00092C6C6 /* feature.geojson */,
				CDA09FFC1B3968B00092C6C6 /* linestring.geojson */,
				CDA09FFD1B3968B00092C6C6 /* multilinestring.geojson */,
				CDA09FFE1B3968B00092C6C6 /* point.geojson */,
				CD2299951B10B506002C19AE /* Supporting Files */,
			);
			path = GEOSwiftTests;
			sourceTree = "<group>";
		};
		CD2299951B10B506002C19AE /* Supporting Files */ = {
			isa = PBXGroup;
			children = (
				CD2299961B10B506002C19AE /* Info.plist */,
			);
			name = "Supporting Files";
			sourceTree = "<group>";
		};
		CD25D7241B2732FE008B3FB3 /* Source */ = {
			isa = PBXGroup;
			children = (
				CD25D7261B2732FE008B3FB3 /* GEOS.swift */,
				CD20F1E01B2844210045D8FD /* Geometries.swift */,
				CD25D7271B2732FE008B3FB3 /* GEOSwift-Bridging-Header.h */,
				CD25D7291B2732FE008B3FB3 /* GEOSwiftCallback.h */,
				CD25D72A1B2732FE008B3FB3 /* GEOSwiftCallback.m */,
				CD25D72E1B2732FE008B3FB3 /* SpatialAnalysis.swift */,
				CD20F1DE1B283F580045D8FD /* SpatialRelations.swift */,
				CD25D7251B2732FE008B3FB3 /* GeoJSON.swift */,
				CD25D72C1B2732FE008B3FB3 /* MapKit.swift */,
				CD25D72D1B2732FE008B3FB3 /* QuickLook.swift */,
			);
			name = Source;
			path = GEOSwift;
			sourceTree = SOURCE_ROOT;
		};
		CD6533A81B0E0DFF00DE6D84 = {
			isa = PBXGroup;
			children = (
				CD669B001B10C0930091750F /* GEOSPlayground.playground */,
				CD2299851B10B506002C19AE /* GEOSwift */,
				CD2299941B10B506002C19AE /* GEOSwiftTests */,
				CD6533B21B0E0DFF00DE6D84 /* Products */,
				F249FE82CF1F95FBFCF62C71 /* Frameworks */,
				4169D4F8A87EC62AFC3BE28A /* Pods */,
			);
			sourceTree = "<group>";
		};
		CD6533B21B0E0DFF00DE6D84 /* Products */ = {
			isa = PBXGroup;
			children = (
				CD2299841B10B506002C19AE /* GEOSwift.framework */,
				CD22998E1B10B506002C19AE /* GEOSwiftTests.xctest */,
			);
			name = Products;
			sourceTree = "<group>";
		};
		F249FE82CF1F95FBFCF62C71 /* Frameworks */ = {
			isa = PBXGroup;
			children = (
				CD20F1DA1B282CC40045D8FD /* Pods.framework */,
				887537486B17EE0B1DC6F3A3 /* Pods.framework */,
			);
			name = Frameworks;
			sourceTree = "<group>";
		};
/* End PBXGroup section */

/* Begin PBXHeadersBuildPhase section */
		CD2299811B10B506002C19AE /* Headers */ = {
			isa = PBXHeadersBuildPhase;
			buildActionMask = 2147483647;
			files = (
				CD25D73E1B27364E008B3FB3 /* GEOSwift.h in Headers */,
				CD25D7331B2732FE008B3FB3 /* GEOSwiftCallback.h in Headers */,
			);
			runOnlyForDeploymentPostprocessing = 0;
		};
/* End PBXHeadersBuildPhase section */

/* Begin PBXNativeTarget section */
		CD2299831B10B506002C19AE /* GEOSwift */ = {
			isa = PBXNativeTarget;
			buildConfigurationList = CD22999D1B10B506002C19AE /* Build configuration list for PBXNativeTarget "GEOSwift" */;
			buildPhases = (
				D4B00962538E798551F5FFCB /* Check Pods Manifest.lock */,
				CD22997F1B10B506002C19AE /* Sources */,
				CD2299811B10B506002C19AE /* Headers */,
				CD2299821B10B506002C19AE /* Resources */,
				36BA490CD3061F30F02CD17A /* Frameworks */,
				CD9F03561B27434400C67976 /* Create symbolic link for GEOS Pod */,
				CD9F03571B2743D300C67976 /* Create symbolic link for CocoaLumberjack Pod */,
				C683067849EB588F02BBF419 /* Copy Pods Resources */,
			);
			buildRules = (
			);
			dependencies = (
			);
			name = GEOSwift;
			productName = Humboldt;
			productReference = CD2299841B10B506002C19AE /* GEOSwift.framework */;
			productType = "com.apple.product-type.framework";
		};
		CD22998D1B10B506002C19AE /* GEOSwiftTests */ = {
			isa = PBXNativeTarget;
			buildConfigurationList = CD2299A11B10B506002C19AE /* Build configuration list for PBXNativeTarget "GEOSwiftTests" */;
			buildPhases = (
				B574CCEACE639CD265253477 /* Check Pods Manifest.lock */,
				CD22998A1B10B506002C19AE /* Sources */,
				CD22998B1B10B506002C19AE /* Frameworks */,
				CD22998C1B10B506002C19AE /* Resources */,
				CD20F1DC1B2830600045D8FD /* CopyFiles */,
				5BBA48D6BC5592EBCB5C8665 /* Embed Pods Frameworks */,
				82BFEDA72B80B9F602936BB9 /* Copy Pods Resources */,
			);
			buildRules = (
			);
			dependencies = (
				CD2299911B10B506002C19AE /* PBXTargetDependency */,
			);
			name = GEOSwiftTests;
			productName = HumboldtTests;
			productReference = CD22998E1B10B506002C19AE /* GEOSwiftTests.xctest */;
			productType = "com.apple.product-type.bundle.unit-test";
		};
/* End PBXNativeTarget section */

/* Begin PBXProject section */
		CD6533A91B0E0DFF00DE6D84 /* Project object */ = {
			isa = PBXProject;
			attributes = {
				LastSwiftUpdateCheck = 0700;
<<<<<<< HEAD
				LastUpgradeCheck = 0700;
=======
				LastUpgradeCheck = 0630;
>>>>>>> 8dc90f08
				ORGANIZATIONNAME = andreacremaschi;
				TargetAttributes = {
					CD2299831B10B506002C19AE = {
						CreatedOnToolsVersion = 6.3.2;
					};
					CD22998D1B10B506002C19AE = {
						CreatedOnToolsVersion = 6.3.2;
					};
				};
			};
			buildConfigurationList = CD6533AC1B0E0DFF00DE6D84 /* Build configuration list for PBXProject "GEOSwift" */;
			compatibilityVersion = "Xcode 3.2";
			developmentRegion = English;
			hasScannedForEncodings = 0;
			knownRegions = (
				en,
				Base,
			);
			mainGroup = CD6533A81B0E0DFF00DE6D84;
			productRefGroup = CD6533B21B0E0DFF00DE6D84 /* Products */;
			projectDirPath = "";
			projectRoot = "";
			targets = (
				CD2299831B10B506002C19AE /* GEOSwift */,
				CD22998D1B10B506002C19AE /* GEOSwiftTests */,
			);
		};
/* End PBXProject section */

/* Begin PBXResourcesBuildPhase section */
		CD2299821B10B506002C19AE /* Resources */ = {
			isa = PBXResourcesBuildPhase;
			buildActionMask = 2147483647;
			files = (
			);
			runOnlyForDeploymentPostprocessing = 0;
		};
		CD22998C1B10B506002C19AE /* Resources */ = {
			isa = PBXResourcesBuildPhase;
			buildActionMask = 2147483647;
			files = (
				CD2DE39F1B39750200E7BCD4 /* multipolygon.geojson in Resources */,
				CD2DE3A01B39750200E7BCD4 /* geometrycollection.geojson in Resources */,
				CD2DE3A41B39750200E7BCD4 /* linestring.geojson in Resources */,
				CD2DE3A21B39750200E7BCD4 /* multipoint.geojson in Resources */,
				CD2DE3A61B39750200E7BCD4 /* point.geojson in Resources */,
				CD2DE3A51B39750200E7BCD4 /* multilinestring.geojson in Resources */,
				CD2DE3A11B39750200E7BCD4 /* polygon.geojson in Resources */,
				CD2DE3A31B39750200E7BCD4 /* featurecollection.geojson in Resources */,
				CD2DE39E1B396FF400E7BCD4 /* feature.geojson in Resources */,
			);
			runOnlyForDeploymentPostprocessing = 0;
		};
/* End PBXResourcesBuildPhase section */

/* Begin PBXShellScriptBuildPhase section */
		5BBA48D6BC5592EBCB5C8665 /* Embed Pods Frameworks */ = {
			isa = PBXShellScriptBuildPhase;
			buildActionMask = 2147483647;
			files = (
			);
			inputPaths = (
			);
			name = "Embed Pods Frameworks";
			outputPaths = (
			);
			runOnlyForDeploymentPostprocessing = 0;
			shellPath = /bin/sh;
			shellScript = "\"${SRCROOT}/Pods/Target Support Files/Pods/Pods-frameworks.sh\"\n";
			showEnvVarsInLog = 0;
		};
		82BFEDA72B80B9F602936BB9 /* Copy Pods Resources */ = {
			isa = PBXShellScriptBuildPhase;
			buildActionMask = 2147483647;
			files = (
			);
			inputPaths = (
			);
			name = "Copy Pods Resources";
			outputPaths = (
			);
			runOnlyForDeploymentPostprocessing = 0;
			shellPath = /bin/sh;
			shellScript = "\"${SRCROOT}/Pods/Target Support Files/Pods/Pods-resources.sh\"\n";
			showEnvVarsInLog = 0;
		};
		B574CCEACE639CD265253477 /* Check Pods Manifest.lock */ = {
			isa = PBXShellScriptBuildPhase;
			buildActionMask = 2147483647;
			files = (
			);
			inputPaths = (
			);
			name = "Check Pods Manifest.lock";
			outputPaths = (
			);
			runOnlyForDeploymentPostprocessing = 0;
			shellPath = /bin/sh;
			shellScript = "diff \"${PODS_ROOT}/../Podfile.lock\" \"${PODS_ROOT}/Manifest.lock\" > /dev/null\nif [[ $? != 0 ]] ; then\n    cat << EOM\nerror: The sandbox is not in sync with the Podfile.lock. Run 'pod install' or update your CocoaPods installation.\nEOM\n    exit 1\nfi\n";
			showEnvVarsInLog = 0;
		};
		C683067849EB588F02BBF419 /* Copy Pods Resources */ = {
			isa = PBXShellScriptBuildPhase;
			buildActionMask = 2147483647;
			files = (
			);
			inputPaths = (
			);
			name = "Copy Pods Resources";
			outputPaths = (
			);
			runOnlyForDeploymentPostprocessing = 0;
			shellPath = /bin/sh;
			shellScript = "\"${SRCROOT}/Pods/Target Support Files/Pods/Pods-resources.sh\"\n";
			showEnvVarsInLog = 0;
		};
		CD9F03561B27434400C67976 /* Create symbolic link for GEOS Pod */ = {
			isa = PBXShellScriptBuildPhase;
			buildActionMask = 2147483647;
			files = (
			);
			inputPaths = (
			);
			name = "Create symbolic link for GEOS Pod";
			outputPaths = (
			);
			runOnlyForDeploymentPostprocessing = 0;
			shellPath = /bin/sh;
			shellScript = "GEOS_SYM_LINK=\"${CONFIGURATION_BUILD_DIR}/geos.framework\"\nGEOS_PATH=\"${CONFIGURATION_BUILD_DIR}/Pods/geos.framework\"\nif [ ! -L $GEOS_SYM_LINK ]; then\nln -s $GEOS_PATH $GEOS_SYM_LINK\nfi\n";
		};
		CD9F03571B2743D300C67976 /* Create symbolic link for CocoaLumberjack Pod */ = {
			isa = PBXShellScriptBuildPhase;
			buildActionMask = 2147483647;
			files = (
			);
			inputPaths = (
			);
			name = "Create symbolic link for CocoaLumberjack Pod";
			outputPaths = (
			);
			runOnlyForDeploymentPostprocessing = 0;
			shellPath = /bin/sh;
			shellScript = "COCOALUMBERJACK_SYM_LINK=\"${CONFIGURATION_BUILD_DIR}/CocoaLumberjack.framework\"\nCOCOALUMBERJACK_PATH=\"${CONFIGURATION_BUILD_DIR}/Pods/CocoaLumberjack.framework\"\nif [ ! -L $COCOALUMBERJACK_SYM_LINK ]; then\nln -s $COCOALUMBERJACK_PATH $COCOALUMBERJACK_SYM_LINK\nfi\n";
		};
		D4B00962538E798551F5FFCB /* Check Pods Manifest.lock */ = {
			isa = PBXShellScriptBuildPhase;
			buildActionMask = 2147483647;
			files = (
			);
			inputPaths = (
			);
			name = "Check Pods Manifest.lock";
			outputPaths = (
			);
			runOnlyForDeploymentPostprocessing = 0;
			shellPath = /bin/sh;
			shellScript = "diff \"${PODS_ROOT}/../Podfile.lock\" \"${PODS_ROOT}/Manifest.lock\" > /dev/null\nif [[ $? != 0 ]] ; then\n    cat << EOM\nerror: The sandbox is not in sync with the Podfile.lock. Run 'pod install' or update your CocoaPods installation.\nEOM\n    exit 1\nfi\n";
			showEnvVarsInLog = 0;
		};
/* End PBXShellScriptBuildPhase section */

/* Begin PBXSourcesBuildPhase section */
		CD22997F1B10B506002C19AE /* Sources */ = {
			isa = PBXSourcesBuildPhase;
			buildActionMask = 2147483647;
			files = (
				CD25D72F1B2732FE008B3FB3 /* GeoJSON.swift in Sources */,
				CD20F1DF1B283F580045D8FD /* SpatialRelations.swift in Sources */,
				CD25D7361B2732FE008B3FB3 /* MapKit.swift in Sources */,
				CD25D7381B2732FE008B3FB3 /* SpatialAnalysis.swift in Sources */,
				CD25D7371B2732FE008B3FB3 /* QuickLook.swift in Sources */,
				CD25D7341B2732FE008B3FB3 /* GEOSwiftCallback.m in Sources */,
				CD25D7301B2732FE008B3FB3 /* GEOS.swift in Sources */,
				CD20F1E11B2844210045D8FD /* Geometries.swift in Sources */,
			);
			runOnlyForDeploymentPostprocessing = 0;
		};
		CD22998A1B10B506002C19AE /* Sources */ = {
			isa = PBXSourcesBuildPhase;
			buildActionMask = 2147483647;
			files = (
				CD2299981B10B506002C19AE /* GEOSTests.swift in Sources */,
				CDB7EC051B287CE70055835C /* MapKitTests.swift in Sources */,
			);
			runOnlyForDeploymentPostprocessing = 0;
		};
/* End PBXSourcesBuildPhase section */

/* Begin PBXTargetDependency section */
		CD2299911B10B506002C19AE /* PBXTargetDependency */ = {
			isa = PBXTargetDependency;
			target = CD2299831B10B506002C19AE /* GEOSwift */;
			targetProxy = CD2299901B10B506002C19AE /* PBXContainerItemProxy */;
		};
/* End PBXTargetDependency section */

/* Begin XCBuildConfiguration section */
		CD22999E1B10B506002C19AE /* Debug */ = {
			isa = XCBuildConfiguration;
			baseConfigurationReference = 20502951D700E13BF0D03965 /* Pods.debug.xcconfig */;
			buildSettings = {
				CURRENT_PROJECT_VERSION = 1;
				DEFINES_MODULE = YES;
				DYLIB_COMPATIBILITY_VERSION = 1;
				DYLIB_CURRENT_VERSION = 1;
				DYLIB_INSTALL_NAME_BASE = "@rpath";
				GCC_PREPROCESSOR_DEFINITIONS = (
					"DEBUG=1",
					"$(inherited)",
				);
				INFOPLIST_FILE = GEOSwift/Info.plist;
				INSTALL_PATH = "$(LOCAL_LIBRARY_DIR)/Frameworks";
				LD_RUNPATH_SEARCH_PATHS = "$(inherited) @executable_path/Frameworks @loader_path/Frameworks";
				PRODUCT_BUNDLE_IDENTIFIER = "it.andreacremaschi.$(PRODUCT_NAME:rfc1034identifier)";
				PRODUCT_NAME = "$(TARGET_NAME)";
				SKIP_INSTALL = YES;
				TARGETED_DEVICE_FAMILY = "1,2";
				VERSIONING_SYSTEM = "apple-generic";
				VERSION_INFO_PREFIX = "";
			};
			name = Debug;
		};
		CD22999F1B10B506002C19AE /* Release */ = {
			isa = XCBuildConfiguration;
			baseConfigurationReference = F11A4EEE11BBEA6574C3B06D /* Pods.release.xcconfig */;
			buildSettings = {
				CURRENT_PROJECT_VERSION = 1;
				DEFINES_MODULE = YES;
				DYLIB_COMPATIBILITY_VERSION = 1;
				DYLIB_CURRENT_VERSION = 1;
				DYLIB_INSTALL_NAME_BASE = "@rpath";
				INFOPLIST_FILE = GEOSwift/Info.plist;
				INSTALL_PATH = "$(LOCAL_LIBRARY_DIR)/Frameworks";
				LD_RUNPATH_SEARCH_PATHS = "$(inherited) @executable_path/Frameworks @loader_path/Frameworks";
				PRODUCT_BUNDLE_IDENTIFIER = "it.andreacremaschi.$(PRODUCT_NAME:rfc1034identifier)";
				PRODUCT_NAME = "$(TARGET_NAME)";
				SKIP_INSTALL = YES;
				TARGETED_DEVICE_FAMILY = "1,2";
				VERSIONING_SYSTEM = "apple-generic";
				VERSION_INFO_PREFIX = "";
			};
			name = Release;
		};
		CD2299A21B10B506002C19AE /* Debug */ = {
			isa = XCBuildConfiguration;
			baseConfigurationReference = 20502951D700E13BF0D03965 /* Pods.debug.xcconfig */;
			buildSettings = {
				FRAMEWORK_SEARCH_PATHS = (
					"$(SDKROOT)/Developer/Library/Frameworks",
					"$(inherited)",
					"$(PROJECT_DIR)/build/Debug-iphoneos",
				);
				GCC_PREPROCESSOR_DEFINITIONS = (
					"DEBUG=1",
					"$(inherited)",
				);
				INFOPLIST_FILE = GEOSwiftTests/Info.plist;
				LD_RUNPATH_SEARCH_PATHS = "$(inherited) @executable_path/Frameworks @loader_path/Frameworks";
				PRODUCT_BUNDLE_IDENTIFIER = "it.andreacremaschi.$(PRODUCT_NAME:rfc1034identifier)";
				PRODUCT_NAME = "$(TARGET_NAME)";
			};
			name = Debug;
		};
		CD2299A31B10B506002C19AE /* Release */ = {
			isa = XCBuildConfiguration;
			baseConfigurationReference = F11A4EEE11BBEA6574C3B06D /* Pods.release.xcconfig */;
			buildSettings = {
				FRAMEWORK_SEARCH_PATHS = (
					"$(SDKROOT)/Developer/Library/Frameworks",
					"$(inherited)",
					"$(PROJECT_DIR)/build/Debug-iphoneos",
				);
				INFOPLIST_FILE = GEOSwiftTests/Info.plist;
				LD_RUNPATH_SEARCH_PATHS = "$(inherited) @executable_path/Frameworks @loader_path/Frameworks";
				PRODUCT_BUNDLE_IDENTIFIER = "it.andreacremaschi.$(PRODUCT_NAME:rfc1034identifier)";
				PRODUCT_NAME = "$(TARGET_NAME)";
			};
			name = Release;
		};
		CD6533CE1B0E0DFF00DE6D84 /* Debug */ = {
			isa = XCBuildConfiguration;
			buildSettings = {
				ALWAYS_SEARCH_USER_PATHS = NO;
				CLANG_CXX_LANGUAGE_STANDARD = "gnu++0x";
				CLANG_CXX_LIBRARY = "libc++";
				CLANG_ENABLE_MODULES = YES;
				CLANG_ENABLE_OBJC_ARC = YES;
				CLANG_WARN_BOOL_CONVERSION = YES;
				CLANG_WARN_CONSTANT_CONVERSION = YES;
				CLANG_WARN_DIRECT_OBJC_ISA_USAGE = YES_ERROR;
				CLANG_WARN_EMPTY_BODY = YES;
				CLANG_WARN_ENUM_CONVERSION = YES;
				CLANG_WARN_INT_CONVERSION = YES;
				CLANG_WARN_OBJC_ROOT_CLASS = YES_ERROR;
				CLANG_WARN_UNREACHABLE_CODE = YES;
				CLANG_WARN__DUPLICATE_METHOD_MATCH = YES;
				"CODE_SIGN_IDENTITY[sdk=iphoneos*]" = "iPhone Developer";
				COPY_PHASE_STRIP = NO;
				DEBUG_INFORMATION_FORMAT = "dwarf-with-dsym";
				ENABLE_STRICT_OBJC_MSGSEND = YES;
				ENABLE_TESTABILITY = YES;
				GCC_C_LANGUAGE_STANDARD = gnu99;
				GCC_DYNAMIC_NO_PIC = NO;
				GCC_NO_COMMON_BLOCKS = YES;
				GCC_OPTIMIZATION_LEVEL = 0;
				GCC_PREPROCESSOR_DEFINITIONS = (
					"DEBUG=1",
					"$(inherited)",
				);
				GCC_SYMBOLS_PRIVATE_EXTERN = NO;
				GCC_WARN_64_TO_32_BIT_CONVERSION = YES;
				GCC_WARN_ABOUT_RETURN_TYPE = YES_ERROR;
				GCC_WARN_UNDECLARED_SELECTOR = YES;
				GCC_WARN_UNINITIALIZED_AUTOS = YES_AGGRESSIVE;
				GCC_WARN_UNUSED_FUNCTION = YES;
				GCC_WARN_UNUSED_VARIABLE = YES;
				IPHONEOS_DEPLOYMENT_TARGET = 8.3;
				MTL_ENABLE_DEBUG_INFO = YES;
				ONLY_ACTIVE_ARCH = YES;
				SDKROOT = iphoneos;
				SWIFT_OPTIMIZATION_LEVEL = "-Onone";
			};
			name = Debug;
		};
		CD6533CF1B0E0DFF00DE6D84 /* Release */ = {
			isa = XCBuildConfiguration;
			buildSettings = {
				ALWAYS_SEARCH_USER_PATHS = NO;
				CLANG_CXX_LANGUAGE_STANDARD = "gnu++0x";
				CLANG_CXX_LIBRARY = "libc++";
				CLANG_ENABLE_MODULES = YES;
				CLANG_ENABLE_OBJC_ARC = YES;
				CLANG_WARN_BOOL_CONVERSION = YES;
				CLANG_WARN_CONSTANT_CONVERSION = YES;
				CLANG_WARN_DIRECT_OBJC_ISA_USAGE = YES_ERROR;
				CLANG_WARN_EMPTY_BODY = YES;
				CLANG_WARN_ENUM_CONVERSION = YES;
				CLANG_WARN_INT_CONVERSION = YES;
				CLANG_WARN_OBJC_ROOT_CLASS = YES_ERROR;
				CLANG_WARN_UNREACHABLE_CODE = YES;
				CLANG_WARN__DUPLICATE_METHOD_MATCH = YES;
				"CODE_SIGN_IDENTITY[sdk=iphoneos*]" = "iPhone Developer";
				COPY_PHASE_STRIP = NO;
				DEBUG_INFORMATION_FORMAT = "dwarf-with-dsym";
				ENABLE_NS_ASSERTIONS = NO;
				ENABLE_STRICT_OBJC_MSGSEND = YES;
				GCC_C_LANGUAGE_STANDARD = gnu99;
				GCC_NO_COMMON_BLOCKS = YES;
				GCC_WARN_64_TO_32_BIT_CONVERSION = YES;
				GCC_WARN_ABOUT_RETURN_TYPE = YES_ERROR;
				GCC_WARN_UNDECLARED_SELECTOR = YES;
				GCC_WARN_UNINITIALIZED_AUTOS = YES_AGGRESSIVE;
				GCC_WARN_UNUSED_FUNCTION = YES;
				GCC_WARN_UNUSED_VARIABLE = YES;
				IPHONEOS_DEPLOYMENT_TARGET = 8.3;
				MTL_ENABLE_DEBUG_INFO = NO;
				SDKROOT = iphoneos;
				VALIDATE_PRODUCT = YES;
			};
			name = Release;
		};
/* End XCBuildConfiguration section */

/* Begin XCConfigurationList section */
		CD22999D1B10B506002C19AE /* Build configuration list for PBXNativeTarget "GEOSwift" */ = {
			isa = XCConfigurationList;
			buildConfigurations = (
				CD22999E1B10B506002C19AE /* Debug */,
				CD22999F1B10B506002C19AE /* Release */,
			);
			defaultConfigurationIsVisible = 0;
			defaultConfigurationName = Release;
		};
		CD2299A11B10B506002C19AE /* Build configuration list for PBXNativeTarget "GEOSwiftTests" */ = {
			isa = XCConfigurationList;
			buildConfigurations = (
				CD2299A21B10B506002C19AE /* Debug */,
				CD2299A31B10B506002C19AE /* Release */,
			);
			defaultConfigurationIsVisible = 0;
			defaultConfigurationName = Release;
		};
		CD6533AC1B0E0DFF00DE6D84 /* Build configuration list for PBXProject "GEOSwift" */ = {
			isa = XCConfigurationList;
			buildConfigurations = (
				CD6533CE1B0E0DFF00DE6D84 /* Debug */,
				CD6533CF1B0E0DFF00DE6D84 /* Release */,
			);
			defaultConfigurationIsVisible = 0;
			defaultConfigurationName = Release;
		};
/* End XCConfigurationList section */
	};
	rootObject = CD6533A91B0E0DFF00DE6D84 /* Project object */;
}<|MERGE_RESOLUTION|>--- conflicted
+++ resolved
@@ -281,11 +281,7 @@
 			isa = PBXProject;
 			attributes = {
 				LastSwiftUpdateCheck = 0700;
-<<<<<<< HEAD
 				LastUpgradeCheck = 0700;
-=======
-				LastUpgradeCheck = 0630;
->>>>>>> 8dc90f08
 				ORGANIZATIONNAME = andreacremaschi;
 				TargetAttributes = {
 					CD2299831B10B506002C19AE = {
