//
//  GeoJSON.swift
//
//  Created by Andrea Cremaschi on 27/05/15.
//  Copyright (c) 2015 andreacremaschi. All rights reserved.
//

import Foundation
import geos

public extension Geometry {
    /**
    Creates an `Array` of `Geometry` instances from a GeoJSON file.
    
    - parameter URL: the URL pointing to the GeoJSON file.
    
<<<<<<< HEAD
    - returns: An optional `Array` of `Geometry` instances.
    */
    public class func fromGeoJSON(URL: NSURL) -> Array<Geometry>? {       
        do {
            
            if let JSONData = NSData(contentsOfURL: URL),
                
                // read JSON file
                let parsedObject = try NSJSONSerialization.JSONObjectWithData(JSONData,
                    options: NSJSONReadingOptions.AllowFragments) as? NSDictionary,
                
                // is the root a Dictionary with a "type" key of value "FeatureCollection"?
                let rootFeature = parsedObject as? Dictionary<String, AnyObject>,
                let type = rootFeature["type"] as? String {
                    if type == "FeatureCollection",
                        
                        // is there a "features" key of type NSArray?
                        let featureCollection = rootFeature["features"] as? NSArray {
                            
                            // map every geometry representation to a GEOS geometry
                            let features = featureCollection as Array
                            var geometries = Array<Geometry>()
                            for feature in features {
                                if let feat1 = feature as? NSDictionary,
                                    let feat2 = feat1 as? Dictionary<String,AnyObject>,
                                    let geom = GEOJSONGeometryFromDictionaryRepresentation(feat2) {
                                        geometries.append(geom)
                                } else {
                                    return nil
                                }
                            }
                            return geometries
                    }
            }
        } catch _ {
            
=======
    :returns: An optional `Array` of `Geometry` instances.
*/
    public class func fromGeoJSON(URL: NSURL) -> Array<Geometry>? {
        var parseError: NSError?
        
        if let JSONData = NSData(contentsOfURL: URL),

            // read JSON file
            let parsedObject = NSJSONSerialization.JSONObjectWithData(JSONData,
                options: NSJSONReadingOptions.AllowFragments,
                error:&parseError) as? NSDictionary,

            // is the root a Dictionary with a "type" key of value "FeatureCollection"?
            let rootObject = parsedObject as? Dictionary<String, AnyObject> {
                return ParseGEOJSONObject(rootObject)
>>>>>>> 8dc90f08
        }
        return nil
    }
}

// MARK: - Private parsing functions

private func ParseGEOJSONObject(GEOJSONObject: Dictionary<String, AnyObject>) -> Array<Geometry>? {
    
    if let type = GEOJSONObject["type"] as? String {
        
        // is there a "features" key of type NSArray?
        switch (type) {
        case "Feature":
            if let geom = ParseGEOJSONFeature(GEOJSONObject) {
                return [geom]
            }
            
        case "FeatureCollection" :
            if let featureCollection = GEOJSONObject["features"] as? NSArray {
                return ParseGEOJSONFeatureCollection(featureCollection)
            }
            
        case "GeometryCollection" :
            if let geometryCollection = GEOJSONObject["geometries"] as? NSArray {
                return ParseGEOJSONGeometryCollection(geometryCollection)
            }
            
        default:
            if let coordinates = GEOJSONObject["coordinates"] as? NSArray,
                let geometry = ParseGEOJSONGeometry(type, coordinates)
            {
                return [geometry]
            }
        }
    }
    return nil
}

private func ParseGEOJSONFeatureCollection(features: NSArray) -> [Geometry]? {
    // map every feature representation to a GEOS geometry
    var geometries = Array<Geometry>()
    for feature in features {
        if let feat1 = feature as? NSDictionary,
            let feat2 = feat1 as? Dictionary<String,AnyObject>,
            let geom = ParseGEOJSONFeature(feat2) {
                geometries.append(geom)
        } else {
            return nil
        }
    }
    return geometries
}

private func ParseGEOJSONFeature(GEOJSONFeature: Dictionary<String, AnyObject>) -> Geometry? {
    if let geometry = GEOJSONFeature["geometry"] as? Dictionary<String,AnyObject>,
        let properties = GEOJSONFeature["properties"] as? NSDictionary,

        let geometryType = geometry["type"] as? String,
        let geometryCoordinates = geometry["coordinates"] as? NSArray {
        return ParseGEOJSONGeometry(geometryType, geometryCoordinates)
    }
    return nil
}

private func ParseGEOJSONGeometryCollection(geometries: NSArray) -> [Geometry]? {
    // map every geometry representation to a GEOS geometry
    var GEOSGeometries = Array<Geometry>()
    for geometry in geometries {
        if let geom1 = geometry as? NSDictionary,
            let geom2 = geom1 as? Dictionary<String,AnyObject>,
            let geomType = geom2["type"] as? String,
            let geomCoordinates = geom2["coordinates"] as? NSArray,
            let geom = ParseGEOJSONGeometry(geomType, geomCoordinates) {
                GEOSGeometries.append(geom)
        } else {
            return nil
        }
    }
    return GEOSGeometries
}

private func ParseGEOJSONGeometry(type: String, coordinatesNSArray: NSArray) -> Geometry? {
    switch type {
    case "Point":
        // For type "Point", the "coordinates" member must be a single position.
        if let coordinates = coordinatesNSArray as? [Double],
            let sequence = GEOJSONSequenceFromArrayRepresentation([coordinates]) {
                let GEOSGeom = GEOSGeom_createPoint_r(GEOS_HANDLE, sequence)
                return Waypoint(GEOSGeom: GEOSGeom, destroyOnDeinit: true)
        }
        
    case "MultiPoint":
        // For type "MultiPoint", the "coordinates" member must be an array of positions.
        var pointArray = Array<Waypoint>()
        if let coordinatesNSArray = coordinatesNSArray as? [[Double]] {
            for singlePointCoordinates in coordinatesNSArray {
                if let sequence = GEOJSONSequenceFromArrayRepresentation([singlePointCoordinates]) {
                    let GEOSGeom = GEOSGeom_createPoint_r(GEOS_HANDLE, sequence)
                    let point = Waypoint(GEOSGeom: GEOSGeom, destroyOnDeinit: true)
                    pointArray.append(point)
                } else {
                    return nil
                }
            }
        }
        return MultiPoint(points: pointArray)
        
    case "LineString":
        // For type "LineString", the "coordinates" member must be an array of two or more positions.
        if let coordinates = coordinatesNSArray as? [[Double]],
            let sequence = GEOJSONSequenceFromArrayRepresentation(coordinates) {
                let GEOSGeom = GEOSGeom_createLineString_r(GEOS_HANDLE, sequence)
                return LineString(GEOSGeom: GEOSGeom, destroyOnDeinit: true)
        }
        
    case "MultiLineString":
        // For type "MultiLineString", the "coordinates" member must be an array of LineString coordinate arrays.
        if let linestringsRepresentation = coordinatesNSArray as? [[[Double]]] {
            var linestrings: Array<LineString> = []
            for coordinates in linestringsRepresentation {
                if let sequence = GEOJSONSequenceFromArrayRepresentation(coordinates) {
                    let GEOSGeom = GEOSGeom_createLineString_r(GEOS_HANDLE, sequence)
                    let linestring = LineString(GEOSGeom: GEOSGeom, destroyOnDeinit: true)
                    linestrings.append(linestring)
                } else {
                    return nil
                }
            }
            return MultiLineString(linestrings: linestrings)
        }
        return nil
        
    case "Polygon":
        return GEOJSONCreatePolygonFromRepresentation(coordinatesNSArray)
        
    case "MultiPolygon":
        // For type "MultiPolygon", the "coordinates" member must be an array of Polygon coordinate arrays.
        var polygons = Array<Polygon>()
        for representation in coordinatesNSArray {
            if let multiPolyRepresentation = representation as? [NSArray] {
                for polyRepresentation in multiPolyRepresentation {
                    if let geom = GEOJSONCreatePolygonFromRepresentation(polyRepresentation) {
                        polygons.append(geom)
                    } else {
                        return nil
                    }
                }
            } else {
                return nil
            }
        }
        return MultiPolygon(polygons: polygons)
    
    default:
        return nil
    }
    
    return nil
}

// MARK:

private func GEOJSONGeometryFromDictionaryRepresentation(dictionary: Dictionary<String,AnyObject>) -> Geometry? {

    if  let geometryDict = dictionary["geometry"] as? Dictionary<String,AnyObject>,
        let geometryType = geometryDict["type"] as? String {
            
            switch geometryType {
                
                case "GeometryCollection":
                    // A GeoJSON object with type "GeometryCollection" is a geometry object which represents a collection of geometry objects.
                    // A geometry collection must have a member with the name "geometries". The value corresponding to "geometries" is an array. Each element in this array is a GeoJSON geometry object.
                    
                    if let geometriesNSArray = geometryDict["geometries"] as? NSArray,
                        let geometriesArray = geometriesNSArray as? Array<NSDictionary> {
                            
                        var geometries = Array<Geometry>()
                        for geometryNSDictionary in geometriesArray {
                            if let geometryType = geometryNSDictionary["type"] as? String,
                                let coordinatesNSArray = geometryNSDictionary["coordinates"] as? NSArray,
<<<<<<< HEAD
                                let geometry = GEOJSONGeometry(geometryType, coordinatesNSArray: coordinatesNSArray) {
=======
                                let geometry = ParseGEOJSONGeometry(geometryType, coordinatesNSArray) {
>>>>>>> 8dc90f08
                                    geometries.append(geometry)
                            } else {
                                return nil
                            }
                        }
                        return GeometryCollection(geometries: geometries)
                }
                
                default:
                    if let coordinatesNSArray = geometryDict["coordinates"] as? NSArray {
<<<<<<< HEAD
                        return GEOJSONGeometry(geometryType, coordinatesNSArray: coordinatesNSArray)
=======
                        return ParseGEOJSONGeometry(geometryType, coordinatesNSArray)
>>>>>>> 8dc90f08
                }
            }
            
    }
    return nil
}

private func GEOJSONCoordinatesFromArrayRepresentation(array: [[Double]]) -> [Coordinate]? {
    return array.map {
        (var coordinatePair) -> Coordinate in
        return Coordinate(x: coordinatePair[0], y: coordinatePair[1])
    }
}

private func GEOJSONSequenceFromArrayRepresentation(representation: [[Double]]) -> COpaquePointer? {
    if let coordinates = GEOJSONCoordinatesFromArrayRepresentation(representation) {
        let sequence = GEOSCoordSeq_create_r(GEOS_HANDLE, UInt32(coordinates.count), 2)
        for (index, coord) in coordinates.enumerate() {
            if (GEOSCoordSeq_setX_r(GEOS_HANDLE, sequence, UInt32(index), coord.x) == 0) ||
                (GEOSCoordSeq_setY_r(GEOS_HANDLE, sequence, UInt32(index), coord.y) == 0) {
                    return nil
            }
        }
        return sequence
    }
    return nil
}

private func GEOJSONCreateLinearRingFromRepresentation(representation: [[Double]]) -> LinearRing? {
    if let sequence = GEOJSONSequenceFromArrayRepresentation(representation) {
        let GEOSGeom = GEOSGeom_createLinearRing_r(GEOS_HANDLE, sequence)
        return LinearRing(GEOSGeom: GEOSGeom, destroyOnDeinit: true)
    }
    return nil
}

private func GEOJSONCreatePolygonFromRepresentation(representation: NSArray) -> Polygon? {
    
    // For type "Polygon", the "coordinates" member must be an array of LinearRing coordinate arrays. For Polygons with multiple rings, the first must be the exterior ring and any others must be interior rings or holes.
    
    if let coordinates = representation as? [[Double]] {
        // array of LinearRing coordinate arrays
        if let shell = GEOJSONCreateLinearRingFromRepresentation(coordinates) {
            let polygon = Polygon(shell: shell, holes: nil)
            return polygon
        }
    } else {
        if let ringsCoords = representation as? [[[Double]]] {
            if ringsCoords.count == 0 { return nil }
            // Polygons with multiple rings
            var rings: Array<LinearRing> = ringsCoords.map({
                (ringCoords: [[Double]]) -> LinearRing in
                let linearRing: LinearRing
                if let sequence = GEOJSONSequenceFromArrayRepresentation(ringCoords) {
                    let GEOSGeom = GEOSGeom_createLinearRing_r(GEOS_HANDLE, sequence)
                    linearRing = LinearRing(GEOSGeom: GEOSGeom, destroyOnDeinit: true)
                } else {
                    let GEOSGeom = GEOSGeom_createEmptyLineString_r(GEOS_HANDLE)
                    linearRing = LinearRing(GEOSGeom: GEOSGeom, destroyOnDeinit: true)
                }
                return linearRing
            })
            let shell = rings[0]
            rings.removeAtIndex(0)
            let polygon = Polygon(shell: shell, holes: rings)
            return polygon
        }
    }
    return nil
}<|MERGE_RESOLUTION|>--- conflicted
+++ resolved
@@ -8,66 +8,37 @@
 import Foundation
 import geos
 
+public enum GEOJSONParseError: ErrorType {
+    case InvalidJSON
+    case InvalidGEOJSON
+}
+
 public extension Geometry {
     /**
     Creates an `Array` of `Geometry` instances from a GeoJSON file.
     
     - parameter URL: the URL pointing to the GeoJSON file.
     
-<<<<<<< HEAD
-    - returns: An optional `Array` of `Geometry` instances.
-    */
-    public class func fromGeoJSON(URL: NSURL) -> Array<Geometry>? {       
-        do {
-            
-            if let JSONData = NSData(contentsOfURL: URL),
-                
+    :returns: An optional `Array` of `Geometry` instances.
+*/
+    public class func fromGeoJSON(URL: NSURL) throws -> Array<Geometry>? {
+        
+        if let JSONData = NSData(contentsOfURL: URL) {
+            
+            do {
                 // read JSON file
                 let parsedObject = try NSJSONSerialization.JSONObjectWithData(JSONData,
-                    options: NSJSONReadingOptions.AllowFragments) as? NSDictionary,
+                    options: NSJSONReadingOptions.AllowFragments) as? NSDictionary
                 
                 // is the root a Dictionary with a "type" key of value "FeatureCollection"?
-                let rootFeature = parsedObject as? Dictionary<String, AnyObject>,
-                let type = rootFeature["type"] as? String {
-                    if type == "FeatureCollection",
-                        
-                        // is there a "features" key of type NSArray?
-                        let featureCollection = rootFeature["features"] as? NSArray {
-                            
-                            // map every geometry representation to a GEOS geometry
-                            let features = featureCollection as Array
-                            var geometries = Array<Geometry>()
-                            for feature in features {
-                                if let feat1 = feature as? NSDictionary,
-                                    let feat2 = feat1 as? Dictionary<String,AnyObject>,
-                                    let geom = GEOJSONGeometryFromDictionaryRepresentation(feat2) {
-                                        geometries.append(geom)
-                                } else {
-                                    return nil
-                                }
-                            }
-                            return geometries
-                    }
-            }
-        } catch _ {
-            
-=======
-    :returns: An optional `Array` of `Geometry` instances.
-*/
-    public class func fromGeoJSON(URL: NSURL) -> Array<Geometry>? {
-        var parseError: NSError?
-        
-        if let JSONData = NSData(contentsOfURL: URL),
-
-            // read JSON file
-            let parsedObject = NSJSONSerialization.JSONObjectWithData(JSONData,
-                options: NSJSONReadingOptions.AllowFragments,
-                error:&parseError) as? NSDictionary,
-
-            // is the root a Dictionary with a "type" key of value "FeatureCollection"?
-            let rootObject = parsedObject as? Dictionary<String, AnyObject> {
-                return ParseGEOJSONObject(rootObject)
->>>>>>> 8dc90f08
+                if let rootObject = parsedObject as? Dictionary<String, AnyObject> {
+                    return ParseGEOJSONObject(rootObject)
+                } else {
+                    throw GEOJSONParseError.InvalidGEOJSON
+                }
+            } catch _ {
+                throw GEOJSONParseError.InvalidJSON
+            }
         }
         return nil
     }
@@ -86,19 +57,19 @@
                 return [geom]
             }
             
-        case "FeatureCollection" :
+        case "FeatureCollection":
             if let featureCollection = GEOJSONObject["features"] as? NSArray {
                 return ParseGEOJSONFeatureCollection(featureCollection)
             }
             
-        case "GeometryCollection" :
+        case "GeometryCollection":
             if let geometryCollection = GEOJSONObject["geometries"] as? NSArray {
                 return ParseGEOJSONGeometryCollection(geometryCollection)
             }
             
         default:
             if let coordinates = GEOJSONObject["coordinates"] as? NSArray,
-                let geometry = ParseGEOJSONGeometry(type, coordinates)
+                let geometry = ParseGEOJSONGeometry(type, coordinatesNSArray: coordinates)
             {
                 return [geometry]
             }
@@ -106,6 +77,7 @@
     }
     return nil
 }
+
 
 private func ParseGEOJSONFeatureCollection(features: NSArray) -> [Geometry]? {
     // map every feature representation to a GEOS geometry
@@ -124,11 +96,11 @@
 
 private func ParseGEOJSONFeature(GEOJSONFeature: Dictionary<String, AnyObject>) -> Geometry? {
     if let geometry = GEOJSONFeature["geometry"] as? Dictionary<String,AnyObject>,
-        let properties = GEOJSONFeature["properties"] as? NSDictionary,
+//        let properties = GEOJSONFeature["properties"] as? NSDictionary,
 
         let geometryType = geometry["type"] as? String,
         let geometryCoordinates = geometry["coordinates"] as? NSArray {
-        return ParseGEOJSONGeometry(geometryType, geometryCoordinates)
+        return ParseGEOJSONGeometry(geometryType, coordinatesNSArray: geometryCoordinates)
     }
     return nil
 }
@@ -141,7 +113,7 @@
             let geom2 = geom1 as? Dictionary<String,AnyObject>,
             let geomType = geom2["type"] as? String,
             let geomCoordinates = geom2["coordinates"] as? NSArray,
-            let geom = ParseGEOJSONGeometry(geomType, geomCoordinates) {
+            let geom = ParseGEOJSONGeometry(geomType, coordinatesNSArray: geomCoordinates) {
                 GEOSGeometries.append(geom)
         } else {
             return nil
@@ -249,11 +221,7 @@
                         for geometryNSDictionary in geometriesArray {
                             if let geometryType = geometryNSDictionary["type"] as? String,
                                 let coordinatesNSArray = geometryNSDictionary["coordinates"] as? NSArray,
-<<<<<<< HEAD
-                                let geometry = GEOJSONGeometry(geometryType, coordinatesNSArray: coordinatesNSArray) {
-=======
-                                let geometry = ParseGEOJSONGeometry(geometryType, coordinatesNSArray) {
->>>>>>> 8dc90f08
+                                let geometry = ParseGEOJSONGeometry(geometryType, coordinatesNSArray: coordinatesNSArray) {
                                     geometries.append(geometry)
                             } else {
                                 return nil
@@ -264,11 +232,7 @@
                 
                 default:
                     if let coordinatesNSArray = geometryDict["coordinates"] as? NSArray {
-<<<<<<< HEAD
-                        return GEOJSONGeometry(geometryType, coordinatesNSArray: coordinatesNSArray)
-=======
-                        return ParseGEOJSONGeometry(geometryType, coordinatesNSArray)
->>>>>>> 8dc90f08
+                        return ParseGEOJSONGeometry(geometryType, coordinatesNSArray: coordinatesNSArray)
                 }
             }
             
